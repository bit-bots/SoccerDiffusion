--- conflicted
+++ resolved
@@ -16,22 +16,19 @@
 
 [tool.poetry.dependencies]
 python = "^3.10"
+diffusers = "^0.31.0"
+ema-pytorch = "^0.7.3"
+matplotlib = "^3.9.2"
+numpy = "^2.1.2"
+pandas = "^2.2.3"
+rich = "^13.9.3"
 sqlalchemy = "^2.0.36"
 torch = "^2.5.0"
-diffusers = "^0.31.0"
-matplotlib = "^3.9.2"
-pandas = "^2.2.3"
 torchinfo = "^1.8.0"
-numpy = "^2.1.2"
+torchvision = "^0.20.1"
 tqdm = "^4.66.5"
-ema-pytorch = "^0.7.3"
-<<<<<<< HEAD
-torchvision = "^0.20.1"
 transforms3d = "^0.4.2"
-=======
-rich = "^13.9.3"
 typed-argument-parser = "^1.10.1"
->>>>>>> a12c8f23
 
 [tool.ruff]
 fix = true

import torch
from torch import nn

from ddlitlab2024.ml.model.decoder import DiffusionActionGenerator
from ddlitlab2024.ml.model.encoder.image import ImageEncoderType, SequenceEncoderType, image_sequence_encoder_factory
from ddlitlab2024.ml.model.encoder.imu import IMUEncoder
from ddlitlab2024.ml.model.encoder.joint import JointEncoder
from ddlitlab2024.ml.model.encoder.game_state import GameStateEncoder
from ddlitlab2024.ml.model.misc import StepToken


class End2EndDiffusionTransformer(nn.Module):
    def __init__(
        self,
        num_joints: int,
        hidden_dim: int,
        use_action_history: bool,
        num_action_history_encoder_layers: int,
        max_action_context_length: int,
        encoder_patch_size: int,
        use_imu: bool,
        imu_orientation_embedding_method: IMUEncoder.OrientationEmbeddingMethod,
        num_imu_encoder_layers: int,
        imu_context_length: int,
        use_joint_states: bool,
        joint_state_encoder_layers: int,
        joint_state_context_length: int,
        use_images: bool,
        image_encoder_type: ImageEncoderType,
        image_sequence_encoder_type: SequenceEncoderType,
        num_image_sequence_encoder_layers: int,
<<<<<<< HEAD
        max_image_context_length: int,
        use_gamestate: bool,
=======
        image_context_length: int,
        num_decoder_layers: int = 4,
>>>>>>> b7dea969
        trajectory_prediction_length: int = 8,
    ):
        super().__init__()

        # Define the network components

        # Step token used to encode the current step of the diffusion process
        self.step_encoding = StepToken(hidden_dim)

        # Action history encoder
        self.action_history_encoder = (
            JointEncoder(
                num_joints=num_joints,
                patch_size=encoder_patch_size,
                hidden_dim=hidden_dim,
                num_layers=num_action_history_encoder_layers,
                num_heads=4,
                max_seq_len=max_action_context_length,
            )
            if use_action_history
            else None
        )

        # IMU encoder
        self.imu_encoder = (
            IMUEncoder(
                orientation_embedding_method=imu_orientation_embedding_method,
                patch_size=encoder_patch_size,
                hidden_dim=hidden_dim,
                num_layers=num_imu_encoder_layers,
                num_heads=4,
                max_seq_len=imu_context_length,
            )
            if use_imu
            else None
        )

        # Joint states encoder
        self.joint_states_encoder = (
            JointEncoder(
                num_joints=num_joints,
                patch_size=encoder_patch_size,
                hidden_dim=hidden_dim,
                num_layers=joint_state_encoder_layers,
                num_heads=4,
                max_seq_len=joint_state_context_length,
            )
            if use_joint_states
            else None
        )

        # Image encoder
        self.image_sequence_encoder = (
            image_sequence_encoder_factory(
                encoder_type=image_sequence_encoder_type,
                image_encoder_type=image_encoder_type,
                hidden_dim=hidden_dim,
                num_layers=num_image_sequence_encoder_layers,
                max_seq_len=image_context_length,
            )
            if use_images
            else None
        )

        # Gamestate encoder
        self.game_state_encoder = (
            GameStateEncoder(hidden_dim) if use_gamestate else None
        )

        # Define the decoder model for the diffusion denoising process
        self.diffusion_action_generator = DiffusionActionGenerator(
            num_joints=num_joints,
            hidden_dim=hidden_dim,
            seq_len=trajectory_prediction_length,
        )

        # Store normalization parameters
        self.register_buffer("mean", torch.zeros(num_joints))
        self.register_buffer("std", torch.ones(num_joints))

    def encode_input_data(self, input_data: dict[str, torch.Tensor]) -> list[torch.Tensor]:
        """
        Encodes the input data into context tokens. This function is split from the forward pass to allow for caching of
        the encoders during inference.

        :param input_data: The input data, containing information about the past actions, IMU data, joint states...
        :return: A list of tensors containing the encoded context for each input modality.
        """
        # Encode the context
        context = []

        # All of the following encoders can be cached during inference TODO
        if self.action_history_encoder is not None:
            context.append(self.action_history_encoder(input_data["joint_command_history"]))
        if self.imu_encoder is not None:
            context.append(self.imu_encoder(input_data["rotation"]))
        if self.joint_states_encoder is not None:
            context.append(self.joint_states_encoder(input_data["joint_state"]))
        if self.image_sequence_encoder is not None:
            context.append(self.image_sequence_encoder(input_data["image_data"]))
        if self.game_state_encoder is not None:
            context.append(self.game_state_encoder(input_data["game_state"]))

        # TODO utilize image time stamps

        return context

    def forward(
        self, input_data: dict[str, torch.Tensor], noisy_action_predictions: torch.Tensor, step: torch.Tensor
    ) -> torch.Tensor:
        # Encode the context
        context = self.encode_input_data(input_data)

        # Run the forward pass
        return self.forward_with_context(context, noisy_action_predictions, step)

    def forward_with_context(
        self, context: list[torch.Tensor], noisy_action_predictions: torch.Tensor, step: torch.Tensor
    ) -> torch.Tensor:
        """
        This forward pass allows for the reuse of the context encoding. This can be useful when the context is
        precomputed, e.g., during inference.

        :param context: The precomputed context tokens.
        :param noisy_action_predictions: The noisy action predictions.
        :param step: The current step of the diffusion process.
        :return: The denoised action predictions.
        """

        # Generate step token to encode the current step of the diffusion process
        step_token = self.step_encoding(step)

        # Concatenate the context
        context_tensor = torch.cat(context + [step_token], dim=1).mean(dim=1)

        # Denoise the noisy action predictions
        return self.diffusion_action_generator(noisy_action_predictions, context_tensor)<|MERGE_RESOLUTION|>--- conflicted
+++ resolved
@@ -29,14 +29,10 @@
         image_encoder_type: ImageEncoderType,
         image_sequence_encoder_type: SequenceEncoderType,
         num_image_sequence_encoder_layers: int,
-<<<<<<< HEAD
-        max_image_context_length: int,
+        image_context_length: int,
         use_gamestate: bool,
-=======
-        image_context_length: int,
-        num_decoder_layers: int = 4,
->>>>>>> b7dea969
-        trajectory_prediction_length: int = 8,
+        num_decoder_layers: int,
+        trajectory_prediction_length: int,
     ):
         super().__init__()
 

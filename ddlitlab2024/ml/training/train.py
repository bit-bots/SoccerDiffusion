import argparse
from dataclasses import asdict
from functools import partial

import numpy as np
import torch
import torch.nn.functional as F  # noqa
import yaml
from diffusers.schedulers.scheduling_ddim import DDIMScheduler
from torch.utils.data import DataLoader
from tqdm import tqdm

from ddlitlab2024.dataset.pytorch import DDLITLab2024Dataset, Normalizer, worker_init_fn
from ddlitlab2024.ml import logger
from ddlitlab2024.ml.model import End2EndDiffusionTransformer
from ddlitlab2024.ml.model.encoder.image import ImageEncoderType, SequenceEncoderType
from ddlitlab2024.ml.model.encoder.imu import IMUEncoder

# Check if CUDA is available and set the device
device = torch.device("cuda" if torch.cuda.is_available() else "cpu")

# Fix tqdm when the terminal width changes, this is for some reason not a default, therfore we make it one
tqdm = partial(tqdm, dynamic_ncols=True)

if __name__ == "__main__":
    logger.info("Starting training")
    logger.info(f"Using device {device}")
    # TODO wandb
<<<<<<< HEAD
    # Define hyperparameters # TODO proper configuration
    hidden_dim = 1024
    num_layers = 4
    num_heads = 4
    action_context_length = 100
    trajectory_prediction_length = 10
    epochs = 500
    batch_size = 16
    lr = 1e-4
    train_denoising_timesteps = 1000
    image_context_length = 10
    action_context_length = 100
    imu_context_length = 100
    joint_state_context_length = 100
    num_normalization_samples = 1000
    num_joints = 20
    checkpoint: str | None = None
=======

    # Parse the command line arguments
    parser = argparse.ArgumentParser(description="Train the model")
    parser.add_argument("--config", "-c", type=str, default=None, help="Path to the configuration file")
    parser.add_argument("--checkpoint", "-p", type=str, default=None, help="Path to the checkpoint to load")
    parser.add_argument(
        "--output", "-o", type=str, default="trajectory_transformer_model.pth", help="Path to save the model"
    )
    args = parser.parse_args()

    assert (
        args.config is not None or args.checkpoint is not None
    ), "Either a configuration file or a checkpoint must be provided"

    # Load the hyperparameters from the checkpoint
    if args.checkpoint is not None:
        logger.info(f"Loading checkpoint '{args.checkpoint}'")
        checkpoint = torch.load(args.checkpoint, weights_only=True)
        params = checkpoint["hyperparams"]

    # Load the hyperparameters from the configuration file
    if args.config is not None:
        logger.info(f"Loading configuration file '{args.config}'")
        with open(args.config) as file:
            config_params = yaml.safe_load(file)

        if args.checkpoint is not None:
            logger.warning(
                "Both a configuration file and a checkpoint are provided. "
                "The configuration file will be used for the hyperparameters."
            )
            # Print the differences between the checkpoint and the configuration file
            for key, value in config_params.items():
                if key not in params:
                    logger.warning(f"Key '{key}' is not present in the checkpoint")
                elif value != params[key]:
                    logger.warning(f"Key '{key}' has a different value in the checkpoint: {params[key]} != {value}")

        # Now we are ready to use the configuration file
        params = config_params
>>>>>>> 0f88b44a

    # Load the dataset
    logger.info("Create dataset objects")
    dataset = DDLITLab2024Dataset(
        num_joints=params["num_joints"],
        num_frames_video=params["image_context_length"],
        num_samples_joint_trajectory_future=params["trajectory_prediction_length"],
        num_samples_joint_trajectory=params["action_context_length"],
        num_samples_imu=params["imu_context_length"],
        num_samples_joint_states=params["joint_state_context_length"],
    )
    num_workers = 5
    dataloader = DataLoader(
        dataset,
        batch_size=params["batch_size"],
        shuffle=True,
        collate_fn=DDLITLab2024Dataset.collate_fn,
        persistent_workers=num_workers > 1,
        # prefetch_factor=10 * num_workers,
        num_workers=num_workers,
        worker_init_fn=worker_init_fn,
    )

    # Get some samples to estimate the mean and std
    logger.info("Estimating normalization parameters")
    random_indices = np.random.randint(0, len(dataset), (params["num_normalization_samples"],))
    normalization_samples = torch.cat([dataset[i].joint_command_history for i in tqdm(random_indices)], dim=0)
    normalizer = Normalizer.fit(normalization_samples.to(device))

    # Initialize the Transformer model and optimizer, and move model to device
<<<<<<< HEAD
    model = End2EndDiffusionTransformer(  # TODO enforce all params to be consistent with the dataset
        num_joints=num_joints,
        hidden_dim=hidden_dim,
        use_action_history=True,
        num_action_history_encoder_layers=2,
        max_action_context_length=action_context_length,
        encoder_patch_size=10,
        use_imu=True,
        imu_orientation_embedding_method=IMUEncoder.OrientationEmbeddingMethod.QUATERNION,
        num_imu_encoder_layers=2,
        max_imu_context_length=imu_context_length,
        use_joint_states=True,
        joint_state_encoder_layers=2,
        max_joint_state_context_length=joint_state_context_length,
        use_images=True,
        image_sequence_encoder_type=SequenceEncoderType.TRANSFORMER,
        image_encoder_type=ImageEncoderType.RESNET18,
        num_image_sequence_encoder_layers=1,
        max_image_context_length=image_context_length,
        use_gamestate=True,
        trajectory_prediction_length=trajectory_prediction_length,
=======
    model = End2EndDiffusionTransformer(
        num_joints=params["num_joints"],
        hidden_dim=params["hidden_dim"],
        use_action_history=params["use_action_history"],
        num_action_history_encoder_layers=params["num_action_history_encoder_layers"],
        max_action_context_length=params["action_context_length"],
        use_imu=params["use_imu"],
        imu_orientation_embedding_method=IMUEncoder.OrientationEmbeddingMethod(
            params["imu_orientation_embedding_method"]
        ),
        num_imu_encoder_layers=params["num_imu_encoder_layers"],
        imu_context_length=params["imu_context_length"],
        use_joint_states=params["use_joint_states"],
        joint_state_encoder_layers=params["joint_state_encoder_layers"],
        joint_state_context_length=params["joint_state_context_length"],
        use_images=params["use_images"],
        image_sequence_encoder_type=SequenceEncoderType(params["image_sequence_encoder_type"]),
        image_encoder_type=ImageEncoderType(params["image_encoder_type"]),
        num_image_sequence_encoder_layers=params["num_image_sequence_encoder_layers"],
        image_context_length=params["image_context_length"],
        num_decoder_layers=params["num_decoder_layers"],
        trajectory_prediction_length=params["trajectory_prediction_length"],
>>>>>>> 0f88b44a
    ).to(device)

    # Add normalization parameters to the model
    model.mean = normalizer.mean
    model.std = normalizer.std
    logger.info(f"Normalization values:\nJoint mean: {normalizer.mean}\nJoint std: {normalizer.std}")
    assert all(model.std != 0), "Normalization std is zero, this makes no sense. Some joints are constant."

    # Load the model if a checkpoint is provided
    if args.checkpoint is not None:
        logger.info("Loading model from checkpoint")
        model.load_state_dict(checkpoint["model_state_dict"])

    # Create optimizer and learning rate scheduler
    optimizer = torch.optim.AdamW(model.parameters(), lr=params["lr"])

    # Load the optimizer state if a checkpoint is provided
    if args.checkpoint is not None:
        if "optimizer_state_dict" in checkpoint:
            logger.info("Loading optimizer state from checkpoint")
            optimizer.load_state_dict(checkpoint["optimizer_state_dict"])
        else:
            logger.warning("No optimizer state found in the checkpoint")

    lr_scheduler = torch.optim.lr_scheduler.OneCycleLR(
        optimizer, max_lr=params["lr"], total_steps=params["epochs"] * len(dataloader)
    )

    # Load the learning rate scheduler state if a checkpoint is provided
    if args.checkpoint is not None:
        if "lr_scheduler_state_dict" in checkpoint:
            logger.info("Loading learning rate scheduler state from checkpoint")
            lr_scheduler.load_state_dict(checkpoint["lr_scheduler_state_dict"])
        else:
            logger.warning("No learning rate scheduler state found in the checkpoint")

    # Create diffusion noise scheduler
    scheduler = DDIMScheduler(beta_schedule="squaredcos_cap_v2", clip_sample=False)
    scheduler.config["num_train_timesteps"] = params["train_denoising_timesteps"]

    # Training loop
    for epoch in range(params["epochs"]):
        mean_loss = 0

        # Iterate over the dataset
        for i, batch in enumerate(pbar := tqdm(dataloader)):
            # Move the data to the device
            batch = {k: v.to(device) for k, v in asdict(batch).items()}

            # Extract the target actions
            joint_targets = batch["joint_command"]

            # Normalize the target actions
            joint_targets = normalizer.normalize(joint_targets)

            # Reset the gradients
            optimizer.zero_grad()

            # Sample a random timestep for each trajectory in the batch
            random_timesteps = (
                torch.randint(0, scheduler.config["num_train_timesteps"], (joint_targets.size(0),)).long().to(device)
            )

            # Sample gaussian noise to add to the entire trajectory
            noise = torch.randn_like(joint_targets).to(device)

            # Forward diffusion: Add noise to the entire trajectory at the random timestep
            noisy_trajectory = scheduler.add_noise(joint_targets, noise, random_timesteps)

            # Predict the error using the model
            predicted_traj = model(batch, noisy_trajectory, random_timesteps)

            # Compute the loss
            loss = F.mse_loss(predicted_traj, noise)

            mean_loss += loss.item()

            # Backpropagation and optimization
            loss.backward()
            optimizer.step()
            lr_scheduler.step()

            pbar.set_postfix_str(
                f"Epoch {epoch}, Loss: {mean_loss / (i + 1):.05f}, LR: {lr_scheduler.get_last_lr()[0]:0.7f}"
            )

        # Save the model
        checkpoint = {
            "model_state_dict": model.state_dict(),
            "optimizer_state_dict": optimizer.state_dict(),
            "lr_scheduler_state_dict": lr_scheduler.state_dict(),
            "hyperparams": params,
            "current_epoch": epoch,
        }
        torch.save(checkpoint, args.output)<|MERGE_RESOLUTION|>--- conflicted
+++ resolved
@@ -26,25 +26,6 @@
     logger.info("Starting training")
     logger.info(f"Using device {device}")
     # TODO wandb
-<<<<<<< HEAD
-    # Define hyperparameters # TODO proper configuration
-    hidden_dim = 1024
-    num_layers = 4
-    num_heads = 4
-    action_context_length = 100
-    trajectory_prediction_length = 10
-    epochs = 500
-    batch_size = 16
-    lr = 1e-4
-    train_denoising_timesteps = 1000
-    image_context_length = 10
-    action_context_length = 100
-    imu_context_length = 100
-    joint_state_context_length = 100
-    num_normalization_samples = 1000
-    num_joints = 20
-    checkpoint: str | None = None
-=======
 
     # Parse the command line arguments
     parser = argparse.ArgumentParser(description="Train the model")
@@ -85,7 +66,6 @@
 
         # Now we are ready to use the configuration file
         params = config_params
->>>>>>> 0f88b44a
 
     # Load the dataset
     logger.info("Create dataset objects")
@@ -116,29 +96,6 @@
     normalizer = Normalizer.fit(normalization_samples.to(device))
 
     # Initialize the Transformer model and optimizer, and move model to device
-<<<<<<< HEAD
-    model = End2EndDiffusionTransformer(  # TODO enforce all params to be consistent with the dataset
-        num_joints=num_joints,
-        hidden_dim=hidden_dim,
-        use_action_history=True,
-        num_action_history_encoder_layers=2,
-        max_action_context_length=action_context_length,
-        encoder_patch_size=10,
-        use_imu=True,
-        imu_orientation_embedding_method=IMUEncoder.OrientationEmbeddingMethod.QUATERNION,
-        num_imu_encoder_layers=2,
-        max_imu_context_length=imu_context_length,
-        use_joint_states=True,
-        joint_state_encoder_layers=2,
-        max_joint_state_context_length=joint_state_context_length,
-        use_images=True,
-        image_sequence_encoder_type=SequenceEncoderType.TRANSFORMER,
-        image_encoder_type=ImageEncoderType.RESNET18,
-        num_image_sequence_encoder_layers=1,
-        max_image_context_length=image_context_length,
-        use_gamestate=True,
-        trajectory_prediction_length=trajectory_prediction_length,
-=======
     model = End2EndDiffusionTransformer(
         num_joints=params["num_joints"],
         hidden_dim=params["hidden_dim"],
@@ -161,7 +118,8 @@
         image_context_length=params["image_context_length"],
         num_decoder_layers=params["num_decoder_layers"],
         trajectory_prediction_length=params["trajectory_prediction_length"],
->>>>>>> 0f88b44a
+        use_gamestate=params["use_gamestate"],
+        encoder_patch_size=params["encoder_patch_size"],
     ).to(device)
 
     # Add normalization parameters to the model

import argparse
from dataclasses import asdict

import matplotlib.pyplot as plt
import numpy as np
import torch
import torch.nn.functional as F  # noqa
from diffusers.schedulers.scheduling_ddim import DDIMScheduler
from torch.utils.data import DataLoader

from ddlitlab2024.dataset.pytorch import DDLITLab2024Dataset, Normalizer, worker_init_fn
from ddlitlab2024.ml import logger
from ddlitlab2024.ml.model import End2EndDiffusionTransformer
from ddlitlab2024.ml.model.encoder.image import ImageEncoderType, SequenceEncoderType
from ddlitlab2024.ml.model.encoder.imu import IMUEncoder

# Check if CUDA is available and set the device
device = torch.device("cuda" if torch.cuda.is_available() else "cpu")


if __name__ == "__main__":
    logger.info("Starting")
    logger.info(f"Using device {device}")

    # Parse the command line arguments
    parser = argparse.ArgumentParser(description="Inference Plot")
    parser.add_argument("checkpoint", type=str, help="Path to the checkpoint to load")
    parser.add_argument("--steps", type=int, default=30, help="Number of denoising steps")
    parser.add_argument("--num_samples", type=int, default=10, help="Number of samples to generate")
    args = parser.parse_args()

    # Load the hyperparameters from the checkpoint
    logger.info(f"Loading checkpoint '{args.checkpoint}'")
    checkpoint = torch.load(args.checkpoint, weights_only=True)
    params = checkpoint["hyperparams"]

    logger.info("Load model")
    model = End2EndDiffusionTransformer(
<<<<<<< HEAD
        num_joints=20,
        hidden_dim=hidden_dim,
        use_action_history=True,
        num_action_history_encoder_layers=2,
        max_action_context_length=action_context_length,
        encoder_patch_size=10,
        use_imu=True,
        imu_orientation_embedding_method=IMUEncoder.OrientationEmbeddingMethod.QUATERNION,
        num_imu_encoder_layers=2,
        max_imu_context_length=imu_context_length,
        use_joint_states=True,
        joint_state_encoder_layers=2,
        max_joint_state_context_length=joint_state_context_length,
        use_images=True,
        image_sequence_encoder_type=SequenceEncoderType.TRANSFORMER,
        image_encoder_type=ImageEncoderType.RESNET18,
        num_image_sequence_encoder_layers=1,
        max_image_context_length=image_context_length,
        use_gamestate=True,
        trajectory_prediction_length=trajectory_prediction_length,
=======
        num_joints=params["num_joints"],
        hidden_dim=params["hidden_dim"],
        use_action_history=params["use_action_history"],
        num_action_history_encoder_layers=params["num_action_history_encoder_layers"],
        max_action_context_length=params["action_context_length"],
        use_imu=params["use_imu"],
        imu_orientation_embedding_method=IMUEncoder.OrientationEmbeddingMethod(
            params["imu_orientation_embedding_method"]
        ),
        num_imu_encoder_layers=params["num_imu_encoder_layers"],
        imu_context_length=params["imu_context_length"],
        use_joint_states=params["use_joint_states"],
        joint_state_encoder_layers=params["joint_state_encoder_layers"],
        joint_state_context_length=params["joint_state_context_length"],
        use_images=params["use_images"],
        image_sequence_encoder_type=SequenceEncoderType(params["image_sequence_encoder_type"]),
        image_encoder_type=ImageEncoderType(params["image_encoder_type"]),
        num_image_sequence_encoder_layers=params["num_image_sequence_encoder_layers"],
        image_context_length=params["image_context_length"],
        num_decoder_layers=params["num_decoder_layers"],
        trajectory_prediction_length=params["trajectory_prediction_length"],
>>>>>>> 0f88b44a
    ).to(device)
    normalizer = Normalizer(model.mean, model.std)
    model.load_state_dict(checkpoint["model_state_dict"])
    model.eval()
    print(normalizer.mean)

    # Create diffusion noise scheduler
    scheduler = DDIMScheduler(beta_schedule="squaredcos_cap_v2", clip_sample=False)
    scheduler.config["num_train_timesteps"] = params["train_denoising_timesteps"]
    scheduler.set_timesteps(args.steps)

    # Create Dataset object
    dataset = DDLITLab2024Dataset(
        num_joints=params["num_joints"],
        num_frames_video=params["image_context_length"],
        num_samples_joint_trajectory_future=params["trajectory_prediction_length"],
        num_samples_joint_trajectory=params["action_context_length"],
        num_samples_imu=params["imu_context_length"],
        num_samples_joint_states=params["joint_state_context_length"],
    )

    # Create DataLoader object
    num_workers = 5
    dataloader = DataLoader(
        dataset,
        batch_size=1,
        shuffle=True,
        collate_fn=DDLITLab2024Dataset.collate_fn,
        persistent_workers=num_workers > 1,
        num_workers=num_workers,
        worker_init_fn=worker_init_fn,
    )

    dataloader = iter(dataloader)

    for _ in range(args.num_samples):
        batch = next(dataloader)
        # Move the data to the device
        batch = {k: v.to(device) for k, v in asdict(batch).items()}

        # Extract the target actions
        joint_targets = batch["joint_command"]

        # Sample our initial trajectory to denoise
        noisy_trajectory = torch.randn_like(joint_targets).to(device)
        trajectory = noisy_trajectory

        # Perform the denoising process
        scheduler.set_timesteps(args.steps)
        for t in scheduler.timesteps:
            with torch.no_grad():
                # Predict the noise residual
                noise_pred = model(batch, trajectory, torch.tensor([t], device=device))

                # Update the trajectory based on the predicted noise and the current step of the denoising process
                trajectory = scheduler.step(noise_pred, t, trajectory).prev_sample

        # Undo the normalization
        trajectory = normalizer.denormalize(trajectory)
        noisy_trajectory = normalizer.denormalize(noisy_trajectory)

        # Plot the trajectory context, the noisy trajectory, the denoised trajectory
        # and the target trajectory for each joint
        plt.figure(figsize=(10, 10))
        for j in range(params["num_joints"]):
            plt.subplot(5, 4, j + 1)

            joint_command_context = batch["joint_command_history"][0, :, j].cpu().numpy()
            plt.plot(np.arange(len(joint_command_context)), joint_command_context, label="Context")
            plt.plot(
                np.arange(
                    len(joint_command_context), len(joint_command_context) + params["trajectory_prediction_length"]
                ),
                noisy_trajectory[0, :, j].cpu().numpy(),
                label="Noisy Trajectory",
            )
            plt.plot(
                np.arange(
                    len(joint_command_context), len(joint_command_context) + params["trajectory_prediction_length"]
                ),
                joint_targets[0, :, j].cpu().numpy(),
                label="Target Trajectory",
            )
            plt.plot(
                np.arange(
                    len(joint_command_context), len(joint_command_context) + params["trajectory_prediction_length"]
                ),
                trajectory[0, :, j].cpu().numpy(),
                label="Denoised Trajectory",
            )
            plt.title(f"Joint {dataset.joint_names[j]}")
        plt.legend()
        plt.show()
        plt.close()<|MERGE_RESOLUTION|>--- conflicted
+++ resolved
@@ -36,28 +36,6 @@
 
     logger.info("Load model")
     model = End2EndDiffusionTransformer(
-<<<<<<< HEAD
-        num_joints=20,
-        hidden_dim=hidden_dim,
-        use_action_history=True,
-        num_action_history_encoder_layers=2,
-        max_action_context_length=action_context_length,
-        encoder_patch_size=10,
-        use_imu=True,
-        imu_orientation_embedding_method=IMUEncoder.OrientationEmbeddingMethod.QUATERNION,
-        num_imu_encoder_layers=2,
-        max_imu_context_length=imu_context_length,
-        use_joint_states=True,
-        joint_state_encoder_layers=2,
-        max_joint_state_context_length=joint_state_context_length,
-        use_images=True,
-        image_sequence_encoder_type=SequenceEncoderType.TRANSFORMER,
-        image_encoder_type=ImageEncoderType.RESNET18,
-        num_image_sequence_encoder_layers=1,
-        max_image_context_length=image_context_length,
-        use_gamestate=True,
-        trajectory_prediction_length=trajectory_prediction_length,
-=======
         num_joints=params["num_joints"],
         hidden_dim=params["hidden_dim"],
         use_action_history=params["use_action_history"],
@@ -79,7 +57,8 @@
         image_context_length=params["image_context_length"],
         num_decoder_layers=params["num_decoder_layers"],
         trajectory_prediction_length=params["trajectory_prediction_length"],
->>>>>>> 0f88b44a
+        use_gamestate=params["use_gamestate"],
+        encoder_patch_size=params["encoder_patch_size"],
     ).to(device)
     normalizer = Normalizer(model.mean, model.std)
     model.load_state_dict(checkpoint["model_state_dict"])

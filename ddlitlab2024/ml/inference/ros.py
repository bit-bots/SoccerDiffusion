--- conflicted
+++ resolved
@@ -46,11 +46,7 @@
 
         self.reconstruct_imu = True
         checkpoint_path = (
-<<<<<<< HEAD
-            "../training/bh_01.pth"
-=======
-            "../training/trajectory_transformer_model_go_distill.pth"
->>>>>>> 3f8de56e
+            "../training/bh_02.pth"
             # "../training/trajectory_transformer_model_500_epoch_xmas_hyp.pth"
         )
         self.inference_denosing_timesteps = 30
@@ -146,6 +142,7 @@
             trajectory_prediction_length=self.hyper_params["trajectory_prediction_length"],
             use_gamestate=self.hyper_params["use_gamestate"],
             encoder_patch_size=self.hyper_params["encoder_patch_size"],
+            robo
         ).to(device)
         self.normalizer = Normalizer(self.model.mean, self.model.std)
         self.model.load_state_dict(checkpoint["model_state_dict"])
@@ -278,6 +275,7 @@
                 )
                 % (2 * np.pi),  # torch.stack(list(self.joint_command_data), dim=0).unsqueeze(0).to(device),
                 "game_state": torch.zeros(1, dtype=torch.long).to(device) + 2,
+                "robot_type": torch.zeros(1, dtype=torch.long).to(device) + 1,
             }
 
         print("Batch: ", batch["image_data"].shape)
@@ -336,6 +334,17 @@
             self.joint_command_data.append(state.cpu() - np.pi)
         self.joint_command_data = self.joint_command_data[-self.hyper_params["action_context_length"] :]
 
+
+
+        # Flip all the signs on the right side (joint name starts with R)
+        for i, joint_name in enumerate(filtered_joint_names):
+            if joint_name.startswith("R"):
+                trajectory[0, :, filtered_joint_idx[i]] = (-trajectory[0, :, filtered_joint_idx[i]]) % (2 * np.pi)
+
+            # Invert the hip yaw joint
+            if joint_name.endswith("HipYaw"):
+                trajectory[0, :, filtered_joint_idx[i]] = (-trajectory[0, :, filtered_joint_idx[i]]) % (2 * np.pi)
+
         # Publish the trajectory
         trajectory_msg = JointTrajectory()
         trajectory_msg.header.stamp = Time.to_msg(start_ros_time)
@@ -343,7 +352,7 @@
         trajectory_msg.points = []
         for i in range(self.hyper_params["trajectory_prediction_length"]):
             point = JointTrajectoryPoint()
-            point.positions = trajectory[0, i, filtered_joint_idx].cpu().numpy() - np.pi
+            point.positions = ((trajectory[0, i, filtered_joint_idx].cpu().numpy()) % (2*np.pi)) - np.pi
             point.time_from_start = Duration(nanoseconds=int(1e9 / self.sample_rate * i)).to_msg()
             point.velocities = [-1.0] * len(filtered_joint_names)
             point.accelerations = [-1.0] * len(filtered_joint_names)

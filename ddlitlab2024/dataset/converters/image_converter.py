--- conflicted
+++ resolved
@@ -46,12 +46,8 @@
             )
 
     def _create_image(self, data, sampling_timestamp: float, recording: Recording) -> Image:
-<<<<<<< HEAD
         image = data.image
-        img_array = np.frombuffer(image.data, np.uint8).reshape((image.height, image.width, 3))
-=======
-        img_array = np.frombuffer(data.data, np.uint8).reshape((data.height, data.width, -1))
->>>>>>> 1f95f163
+        img_array = np.frombuffer(image.data, np.uint8).reshape((image.height, image.width, -1))
 
         will_img_be_upscaled = recording.img_width_scaling > 1.0 or recording.img_height_scaling > 1.0
         interpolation = cv2.INTER_AREA
@@ -59,7 +55,7 @@
             interpolation = cv2.INTER_CUBIC
 
         resized_img = cv2.resize(img_array, (recording.img_width, recording.img_height), interpolation=interpolation)
-        match data.encoding:
+        match image.encoding:
             case "rgb8":
                 resized_rgb_img = resized_img
             case "bgr8":
